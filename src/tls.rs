--- conflicted
+++ resolved
@@ -133,7 +133,6 @@
     pub ext: Option<&'a[u8]>,
 }
 
-<<<<<<< HEAD
 /// TLS Server Hello (TLS 1.3)
 #[derive(Clone,PartialEq)]
 pub struct TlsServerHelloV13Contents<'a> {
@@ -150,7 +149,8 @@
     pub version: u16,
 
     pub ext: Option<&'a[u8]>,
-=======
+}
+
 impl<'a> TlsServerHelloContents<'a> {
     pub fn new(v:u16,rt:u32,rd:&'a[u8],sid:Option<&'a[u8]>,c:u16,co:u8,e:Option<&'a[u8]>) -> Self {
         TlsServerHelloContents {
@@ -171,7 +171,6 @@
     pub fn get_cipher(&self) -> Option<&'static TlsCipherSuite> {
         TlsCipherSuite::from_id(self.cipher)
     }
->>>>>>> f2046c27
 }
 
 /// Session ticket, as defined in [RFC5077](https://tools.ietf.org/html/rfc5077)
@@ -382,20 +381,6 @@
 
 named!(parse_tls_handshake_msg_client_hello<TlsMessageHandshake>,
     do_parse!(
-<<<<<<< HEAD
-        hv: be_u16  >>
-        hrand_time: be_u32 >>
-        hrand_data: take!(28) >> // 28 as 32 (aligned) - 4 (time)
-        hsidlen: be_u8 >> // check <= 32, can be 0
-        error_if!(hsidlen > 32, Err::Code(ErrorKind::Custom(128))) >>
-        hsid: cond!(hsidlen > 0, take!(hsidlen as usize)) >>
-        ciphers_len: be_u16 >>
-        ciphers: flat_map!(take!(ciphers_len),parse_cipher_suites) >>
-        //ciphers: count!(be_u16, (ciphers_len/2) as usize) >>
-        comp_len: take!(1) >>
-        comp: count!(be_u8, comp_len[0] as usize) >>
-        ext: opt!(complete!(length_bytes!(be_u16))) >>
-=======
         v:         be_u16  >>
         rand_time: be_u32 >>
         rand_data: take!(28) >> // 28 as 32 (aligned) - 4 (time)
@@ -405,8 +390,7 @@
         ciphers:   flat_map!(length_bytes!(be_u16),parse_cipher_suites) >>
         comp_len:  take!(1) >>
         comp:      count!(be_u8, comp_len[0] as usize) >>
-        ext:       opt!(complete!(read_len_value_u16)) >>
->>>>>>> f2046c27
+        ext:       opt!(complete!(length_bytes!(be_u16))) >>
         (
             TlsMessageHandshake::ClientHello(
                 TlsClientHelloContents::new(v,rand_time,rand_data,sid,ciphers,comp,ext)
@@ -417,47 +401,6 @@
 
 named!(parse_tls_handshake_msg_server_hello_tlsv12<TlsMessageHandshake>,
     do_parse!(
-<<<<<<< HEAD
-        hv: be_u16 >>
-        hrand_time: be_u32 >>
-        hrand_data: take!(28) >> // 28 as 32 (aligned) - 4 (time)
-        hsidlen: be_u8 >> // check <= 32, can be 0
-        error_if!(hsidlen > 32, Err::Code(ErrorKind::Custom(128))) >>
-        hsid: cond!(hsidlen > 0, take!(hsidlen as usize)) >>
-        cipher: be_u16 >>
-        comp: be_u8 >>
-        ext: opt!(complete!(length_bytes!(be_u16))) >>
-        (
-            TlsMessageHandshake::ServerHello(
-                TlsServerHelloContents {
-                    version: hv,
-                    rand_time: hrand_time,
-                    rand_data: hrand_data,
-                    session_id: hsid,
-                    cipher: cipher,
-                    compression: comp,
-                    ext: ext,
-                }
-            )
-        )
-    )
-);
-
-named!(parse_tls_handshake_msg_server_hello_tlsv13draft<TlsMessageHandshake>,
-    do_parse!(
-        hv: be_u16 >>
-        random: take!(32) >>
-        cipher: be_u16 >>
-        ext: opt!(complete!(length_bytes!(be_u16))) >>
-        (
-            TlsMessageHandshake::ServerHelloV13(
-                TlsServerHelloV13Contents {
-                    version: hv,
-                    random: random,
-                    cipher: cipher,
-                    ext: ext,
-                }
-=======
         v:         be_u16 >>
         rand_time: be_u32 >>
         rand_data: take!(28) >> // 28 as 32 (aligned) - 4 (time)
@@ -466,11 +409,29 @@
         sid:       cond!(sidlen > 0, take!(sidlen as usize)) >>
         cipher:    be_u16 >>
         comp:      be_u8 >>
-        ext:       opt!(complete!(read_len_value_u16)) >>
+        ext:       opt!(complete!(length_bytes!(be_u16))) >>
         (
             TlsMessageHandshake::ServerHello(
                 TlsServerHelloContents::new(v,rand_time,rand_data,sid,cipher,comp,ext)
->>>>>>> f2046c27
+            )
+        )
+    )
+);
+
+named!(parse_tls_handshake_msg_server_hello_tlsv13draft<TlsMessageHandshake>,
+    do_parse!(
+        hv:     be_u16 >>
+        random: take!(32) >>
+        cipher: be_u16 >>
+        ext:    opt!(complete!(length_bytes!(be_u16))) >>
+        (
+            TlsMessageHandshake::ServerHelloV13(
+                TlsServerHelloV13Contents {
+                    version: hv,
+                    random: random,
+                    cipher: cipher,
+                    ext: ext,
+                }
             )
         )
     )
@@ -574,15 +535,9 @@
     do_parse!(i,
         cert_types:        length_count!(be_u8,be_u8) >>
         sig_hash_algs_len: be_u16 >>
-<<<<<<< HEAD
-        sig_hash_algs: flat_map!(take!(sig_hash_algs_len),many0!(be_u16)) >>
-        ca_len: be_u16 >>
-        ca: flat_map!(take!(ca_len),many0!(length_bytes!(be_u16))) >>
-=======
         sig_hash_algs:     flat_map!(take!(sig_hash_algs_len),many0!(be_u16)) >>
         ca_len:            be_u16 >>
-        ca:                flat_map!(take!(ca_len),many0!(read_len_value_u16)) >>
->>>>>>> f2046c27
+        ca:                flat_map!(take!(ca_len),many0!(length_bytes!(be_u16))) >>
         (
             TlsMessageHandshake::CertificateRequest(
                 TlsCertificateRequestContents {
