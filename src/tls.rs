--- conflicted
+++ resolved
@@ -105,7 +105,7 @@
     pub ext: Option<&'a[u8]>,
 }
 
-<<<<<<< HEAD
+/// TLS Server Hello (TLS 1.3)
 #[derive(Clone,PartialEq)]
 pub struct TlsServerHelloV13Contents<'a> {
     pub version: u16,
@@ -115,6 +115,7 @@
     pub ext: Option<&'a[u8]>,
 }
 
+/// TLS Hello Retry Request (TLS 1.3)
 #[derive(Clone,PartialEq)]
 pub struct TlsHelloRetryContents<'a> {
     pub version: u16,
@@ -122,9 +123,7 @@
     pub ext: Option<&'a[u8]>,
 }
 
-=======
 /// Session ticket, as defined in [RFC5077](https://tools.ietf.org/html/rfc5077)
->>>>>>> be7f1d44
 #[derive(Clone,Debug,PartialEq)]
 pub struct TlsNewSessionTicketContent<'a> {
     pub ticket_lifetime_hint: u32,
@@ -188,13 +187,8 @@
     pub padding: &'a[u8],
 }
 
-<<<<<<< HEAD
-#[derive(Clone,Debug,PartialEq)]
-pub struct TlsEncryptedContent<'a> {
-    pub blob: &'a[u8],
-}
-
 enum_from_primitive! {
+/// Key update request (TLS 1.3)
 #[repr(u8)]
 pub enum KeyUpdateRequest {
     NotRequested  = 0x0,
@@ -202,9 +196,7 @@
 }
 }
 
-=======
 /// Generic handshake message
->>>>>>> be7f1d44
 #[derive(Clone,Debug,PartialEq)]
 pub enum TlsMessageHandshake<'a> {
     HelloRequest,
@@ -337,27 +329,6 @@
     value!(TlsMessageHandshake::HelloRequest)
 );
 
-<<<<<<< HEAD
-named!(parse_tls_handshake_msg_client_hello<TlsMessageHandshake>,
-    chain!(
-        hv: be_u16 ~
-        hrand_time: be_u32 ~
-        hrand_data: take!(28) ~ // 28 as 32 (aligned) - 4 (time)
-        hsidlen: be_u8 ~ // check <= 32, can be 0
-        error_if!(hsidlen > 32, Err::Code(ErrorKind::Custom(128))) ~
-        hsid: cond!(hsidlen > 0, take!(hsidlen as usize)) ~
-        ciphers_len: be_u16 ~
-        ciphers: flat_map!(take!(ciphers_len),parse_cipher_suites) ~
-        //ciphers: count!(be_u16, (ciphers_len/2) as usize) ~
-        comp_len: take!(1) ~
-        comp: count!(be_u8, comp_len[0] as usize) ~
-        ext: opt!(complete!(length_bytes!(be_u16))),
-        || {
-=======
-named!(read_len_value_u16<&[u8]>,
-    length_bytes!(be_u16)
-);
-
 named!(parse_tls_handshake_msg_client_hello<TlsMessageHandshake>,
     do_parse!(
         hv: be_u16  >>
@@ -371,9 +342,8 @@
         //ciphers: count!(be_u16, (ciphers_len/2) as usize) >>
         comp_len: take!(1) >>
         comp: count!(be_u8, comp_len[0] as usize) >>
-        ext: opt!(complete!(read_len_value_u16)) >>
-        (
->>>>>>> be7f1d44
+        ext: opt!(complete!(length_bytes!(be_u16))) >>
+        (
             TlsMessageHandshake::ClientHello(
                 TlsClientHelloContents {
                     version: hv,
@@ -389,21 +359,7 @@
     )
 );
 
-<<<<<<< HEAD
 named!(parse_tls_handshake_msg_server_hello_tlsv12<TlsMessageHandshake>,
-    chain!(
-        hv: be_u16 ~
-        hrand_time: be_u32 ~
-        hrand_data: take!(28) ~ // 28 as 32 (aligned) - 4 (time)
-        hsidlen: be_u8 ~ // check <= 32, can be 0
-        error_if!(hsidlen > 32, Err::Code(ErrorKind::Custom(128))) ~
-        hsid: cond!(hsidlen > 0, take!(hsidlen as usize)) ~
-        cipher: be_u16 ~
-        comp: be_u8 ~
-        ext: opt!(complete!(length_bytes!(be_u16))),
-        || {
-=======
-named!(parse_tls_handshake_msg_server_hello<TlsMessageHandshake>,
     do_parse!(
         hv: be_u16 >>
         hrand_time: be_u32 >>
@@ -413,9 +369,8 @@
         hsid: cond!(hsidlen > 0, take!(hsidlen as usize)) >>
         cipher: be_u16 >>
         comp: be_u8 >>
-        ext: opt!(complete!(read_len_value_u16)) >>
-        (
->>>>>>> be7f1d44
+        ext: opt!(complete!(length_bytes!(be_u16))) >>
+        (
             TlsMessageHandshake::ServerHello(
                 TlsServerHelloContents {
                     version: hv,
@@ -425,27 +380,28 @@
                     cipher: cipher,
                     compression: comp,
                     ext: ext,
-                    }
+                }
             )
         )
     )
 );
 
 named!(parse_tls_handshake_msg_server_hello_tlsv13draft<TlsMessageHandshake>,
-    chain!(
-        hv: be_u16 ~
-        random: take!(32) ~
-        cipher: be_u16 ~
-        ext: opt!(complete!(length_bytes!(be_u16))),
-        || {
+    do_parse!(
+        hv: be_u16 >>
+        random: take!(32) >>
+        cipher: be_u16 >>
+        ext: opt!(complete!(length_bytes!(be_u16))) >>
+        (
             TlsMessageHandshake::ServerHelloV13(
-                    TlsServerHelloV13Contents {
-                        version: hv,
-                        random: random,
-                        cipher: cipher,
-                        ext: ext,
-                        })
-        }
+                TlsServerHelloV13Contents {
+                    version: hv,
+                    random: random,
+                    cipher: cipher,
+                    ext: ext,
+                }
+            )
+        )
     )
 );
 
@@ -476,16 +432,17 @@
 }
 
 named!(parse_tls_handshake_msg_hello_retry<TlsMessageHandshake>,
-    chain!(
-        hv: be_u16 ~
-        ext: opt!(complete!(length_bytes!(be_u16))),
-        || {
+    do_parse!(
+        hv: be_u16 >>
+        ext: opt!(complete!(length_bytes!(be_u16))) >>
+        (
             TlsMessageHandshake::HelloRetry(
-                    TlsHelloRetryContents {
-                        version: hv,
-                        ext: ext,
-                        })
-        }
+                TlsHelloRetryContents {
+                    version: hv,
+                    ext: ext,
+                    }
+            )
+        )
     )
 );
 
@@ -543,23 +500,13 @@
 }
 
 fn parse_tls_handshake_msg_certificaterequest( i:&[u8] ) -> IResult<&[u8], TlsMessageHandshake> {
-<<<<<<< HEAD
-    chain!(i,
-        cert_types: length_count!(be_u8,be_u8) ~
-        sig_hash_algs_len: be_u16 ~
-        sig_hash_algs: flat_map!(take!(sig_hash_algs_len),many0!(be_u16)) ~
-        ca_len: be_u16 ~
-        ca: flat_map!(take!(ca_len),many0!(length_bytes!(be_u16))),
-        || {
-=======
     do_parse!(i,
         cert_types: length_count!(be_u8,be_u8) >>
         sig_hash_algs_len: be_u16 >>
         sig_hash_algs: flat_map!(take!(sig_hash_algs_len),many0!(be_u16)) >>
         ca_len: be_u16 >>
-        ca: flat_map!(take!(ca_len),many0!(read_len_value_u16)) >>
-        (
->>>>>>> be7f1d44
+        ca: flat_map!(take!(ca_len),many0!(length_bytes!(be_u16))) >>
+        (
             TlsMessageHandshake::CertificateRequest(
                 TlsCertificateRequestContents {
                     cert_types: cert_types,
@@ -613,9 +560,9 @@
 }
 
 fn parse_tls_handshake_msg_key_update( i:&[u8] ) -> IResult<&[u8], TlsMessageHandshake> {
-    chain!(i,
-        update_request: be_u8,
-        || { TlsMessageHandshake::KeyUpdate(update_request) }
+    map!(i,
+        be_u8,
+        |update_request| { TlsMessageHandshake::KeyUpdate(update_request) }
     )
 }
 
