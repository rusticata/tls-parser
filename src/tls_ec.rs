--- conflicted
+++ resolved
@@ -85,16 +85,9 @@
     }
 }
 
-<<<<<<< HEAD
-pub fn named_curve_of_u16(id: u16) -> Option<NamedGroup> {
-    NamedGroup::from_u16(id)
-}
-
-=======
 /// Elliptic curve
 ///
 /// a and b specify the coefficients of the curve
->>>>>>> be7f1d44
 #[derive(Debug,PartialEq)]
 pub struct ECCurve<'a> {
     pub a: &'a[u8],
